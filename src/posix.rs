//! A policy reasoner implementation based on POSIX file permissions.
//!
//! This documentation is aimed at developers that want to maintain or extend the POSIX reasoner. High level
//! documentation for users of the POSIX reasoner can be found in the [Brane user
//! guide](https://wiki.enablingpersonalizedinterventions.nl/user-guide/). An explanation of the POSIX policy file can
//! also be found there.
//!
//! # Goal
//!
//! This policy reasoner is meant to be easy and widely applicable. The aim is to take few assumptions and require as
//! little configuration as possible, allowing this reasoner to function as an easy to deploy proof of concept. This
//! allows users of Brane to gather experience with the abstract concept of a policy reasoner, before one has to start
//! writing policies themselves.
//!
//! Additionally, it could function well as an initial reasoner as a user adopts Brane on their systems, since it could
//! use permissions already set on their current systems to infer which users have access to what data.
//!
//! # Design
//!
//! To describe the design of this policy reasoner, we will walk through both the setup and usage of the reasoner from a
//! high level point of view.
//!
//! First, it checks the `DATA_INDEX` environment variable or the .env file for the location of the data index. We
//! imagine this points towards a mounted distributed file system like NFS. Then, it scans the directories for data
//! index files. From these files a [DataIndex] is created which is passed on to the [PosixReasonerConnector].
//!
<<<<<<< HEAD
//! First, it checks the `DATA_INDEX` environment variable or the .env file for the location of the
//! data index. We imagine this points towards a mounted distributed file system like NFS. Then, it
//! scans the directories for data index files. From these files a [DataIndex] is created which is
//! passed on to the [PosixReasonerConnector].
//!
//! Now that the [PosixReasonerConnector] is created, it can start to handle requests. There are
//! three types of requests:
//!
=======
//! Now that the [PosixReasonerConnector] is created, it can start to handle requests. There are three types of
//! requests:
//!
>>>>>>> cc24a07d
//! - [Execute task](fn@PosixReasonerConnector::execute_task)
//! - [Access data](fn@PosixReasonerConnector::access_data_request)
//! - [Workflow validation](fn@PosixReasonerConnector::workflow_validation_request)
//!
//! As of now, the assumption is taken that it does not matter for this reasoner which type of request comes in, as we
//! only look at the data usage in the [Workflow].
//!
<<<<<<< HEAD
//! As one of these requests comes in, the provided [Workflow] is parsed using a [DatasetCollectorVisitor]
//! (an implementation of the new util trait [WorkflowVisitor]) and all data
//! accesses are gathered and associated with an access type of either read, write, or execute
//! (execute currently unused as no usage was found).
=======
//! As one of these requests comes in, the provided [Workflow] is parsed using a [DatasetCollectorVisitor] (an
//! implementation of the new util trait [WorkflowVisitor]) and all data accesses in the workflow are gathered and
//! associated with an access type of either read, write, or execute (execute is currently unused as no usage was
//! found).
>>>>>>> cc24a07d
//!
//! From this point, we iterate over all the different datasets and associated requests/required permissions. For each
//! [Dataset] we look up the path in the [DataIndex]. Now that we have the path and the requested permissions, we can
//! check if the user in the mapping has access to this dataset.
//!
//! ### Current permission model
//!
//! TODO: write something how we determine if a file can be used
//!
//! # State of the implementation
//!
//! Right now, the POSIX policy reasoner works. One can submit workflow requests using a HTTP request, or one can use
//! the Policy Reasoner GUI to submit a workflow request to the policy reasoner. The policy reasoner will then evaluate
//! if all files are properly accessible and return a verdict.
//!
//! ## Limitations
//!
//! We had to draw a line in the sand for the current implementation, after which we considered additional details or
//! features out of the scope for the current project. If more time would have been available, there would have been a
//! fair bit of additional features that we would have liked to have implemented.
//!
//! The main origin of this line is the lack of an actual implementation inside Brane. To fully understand the
//! implications of the POSIX file permissions scheme, we need to start using the current implementation in a staging
//! environment. We should investigate the effects of multiple sites with many datasets. However, right now it is not
//! possible (or so we have been told) to mount the network shares to the reasoner container.
//!
//! Right now, this implementation is limited by the fact that it will try to load a single data index from the
//! `DATA_INDEX` environment variable. However, once we start mounting multiple network shares, we imagine that it might
//! be nice to be able to load multiple data indices.
//!
//! Another limitation is that the current implementation is not fully POSIX compliant. We still need to figure out how
//! some of the POSIX permission behaviours map into this emulation. E.g., right now we only check the file permissions
//! on the file itself, we do not check the permissions on the directory. Since we are going to be working with network
//! shares (and possible hard/symlinks) this becomes non-trivial, a working implementation is needed to investigate what
//! behaviour is desired. This is compounded by the problem that not only the user needs to be able to access the data,
//! but also the policy reasoner needs to reach at least the directory in which the file resides in order for the
//! reasoner to be able to `stat(1)` the file.
//!
//! Right now, we are seemingly limited by the fact that the policy reasoner GUI does not send at which site a [Dataset]
//! is accessed, making it impossible to fully know which of the mappings in the policy to use. There is a location
//! field that could be used, but since it is always set to `None`, we opted to fall back to the assumed location as
//! hardcoded in the static: [`ASSUMED_LOCATION`]
//!
//! # Future work
//!
//! - Support file creation: This requires us to look at the permissions of the parent directory of the potential
//! dataset, but this might be tricky considering the fact that the policy reasoner also needs to be able to access the
//! directory in order to check the file permissions.
//!
//! - Support multiple user mappings per location: Right now there is support in the code for multiple locations with
//! each their own user mapping, as different sites will often comprise of different network shares. But as it is
//! unclear right now how the volumes will be mounted on the reasoner container, it is hard to tell how such an
//! implementation is best designed.
//!
//! - Right now, this reasoner is both a module and a binary, but it should probably just be a binary. At this moment
//! however, documenting binaries is tricky in rust. As soon as we find a better solution, this documentation should be
//! moved to the binary itself. This might be useful in general, but particularly it is important to document reference
//! implementations.
//!
//! - LDAP / Active Directory support: Currently the Brane user to uid / gid mapping is embedded in the policy that is
//! loaded at the moment the reasoner is started. The idea of mapping users to uid and gids is not unique though, these
//! mappings can be sythesized from all sorts of resources. The most straightforward variant would be the loading of a
//! `passwd(5)` file, but since we are aiming at distributed file systems this would probably be of limited use. In
//! situations where file systems like NFS are often used, the users are store in Active Directory and accessed using
//! LDAP. Writing such an adapter to function as the user map seems so be a valuable addition to this reasoner, as this
//! would complete the picture of current existing systems and would allow a user of the reasoner to attach their
//! already existing and managed file systems with the correct access control. This would significantly reduce the
//! required investment of introducing policies in new Brane users.
//!
//! - ACL support: Besides regular POSIX file permissions, many file systems also support [POSIX
//! ACL](https://web.archive.org/web/20240210045229/https://www.usenix.org/legacy/publications/library/proceedings/usenix03/tech/freenix03/full_papers/gruenbacher/gruenbacher_html/main.html).
//! This would be an obvious and very useful extension to this reasoner. Usage of these ACLs is by far less common that
//! the regular POSIX permission it attempts to extend, but usage is also far from uncommon and potenial users of Brane,
//! and more specifically the policy reasoner, could have used these ACLs on their existing file systems.
//!
//! - The last point of future work is not specific to the POSIX reasoner, but more to the policy reasoner repository.
//! There is a desperate need for more elaborate documentation. We attempted to create a nice start with this reasoner,
//! but it can be quite daunting to figure out how every part of this system works. The author made a good effort to
//! improve the documentation during the running of this project, and that helped a lot. That combined with the already
//! existing implementation of the eFlint reasoner made this project possible. We hope that the POSIX (and
//! [no_op](crate::no_op)) reasoner can help guide future contributors in either extension of the current reasoners or
//! the addition of new reasoner types.

use std::collections::HashSet;
use std::iter::repeat;
use std::path::Path;
use std::collections::HashMap;

use std::os::unix::fs::MetadataExt;
use std::os::unix::fs::PermissionsExt;

use audit_logger::{ConnectorContext, ConnectorWithContext, ReasonerConnectorAuditLogger, SessionedConnectorAuditLogger};
use itertools::{Either, Itertools};
use log::{debug, error, info};
use policy::{Policy, PolicyContent};
use reasonerconn::{ReasonerConnError, ReasonerConnector, ReasonerResponse};
use serde::Deserialize;
use specifications::data::{DataIndex, Location};
use state_resolver::State;
use workflow::utils::{walk_workflow_preorder, WorkflowVisitor};
use workflow::{spec::Workflow, Dataset};

/// This location is an assumption right now, and is needed as long as the location is not passed to the workflow
/// validator.
static ASSUMED_LOCATION: &str = "surf";

/***** LIBRARY *****/
/// E.g., `st_antonius_etc`.
type LocationIdentifier = String;
/// The global username as defined in [`Workflow.user`]. E.g., `test`.
type GlobalUsername = String;

/// The overarching POSIX policy. Check out the module documentation for an overview.
#[derive(Deserialize, Debug)]
pub struct PosixPolicy {
    datasets: HashMap<LocationIdentifier, PosixPolicyLocation>,
}

impl PosixPolicy {
    /// Extracts and parses a [`PosixPolicy`] from a generic [`Policy`] object. Expects the policy to be specified and
    /// expects it to adhere to the [`PosixPolicy`] YAML structure. See [`PosixPolicy`].
    fn from_policy(policy: Policy) -> Self {
        let policy_content: PolicyContent = policy.content.get(0).expect("Failed to parse PolicyContent").clone();
        let content_str = policy_content.content.get().trim();
        PosixPolicy {
            datasets: serde_json::from_str(content_str).expect("Failed to parse PosixPolicy")
        }
    }

    /// Given a location (e.g., `st_antonius_ect`) and the workflow user's name (e.g., `test`), returns the
    /// [`PosixLocalIdentity`] for that user.
    ///
    /// The returned identity is used for file permission checks. For more about this permissions check see
    /// [`validate_dataset_permissions`].
    fn get_local_identity(&self, location: &str, workflow_user: &str) -> Result<&PosixLocalIdentity, PolicyError> {
        self.datasets
            .get(location)
            .ok_or_else(|| PolicyError::MissingLocation(location.to_owned()))?
            .user_map
            .get(workflow_user)
            .ok_or_else(|| PolicyError::MissingUser(workflow_user.to_owned(), location.to_owned()))
    }
}

#[derive(thiserror::Error, Debug)]
enum PolicyError {
    #[error("Missing location: {0}")]
    MissingLocation(String),
    #[error("Missing user: {0} for location: {1}")]
    MissingUser(String, String),
}

/// Part of the [`PosixPolicy`]. Represents a location (e.g., `st_antonius_etc`) and contains the global workflow
/// username to local identity mappings for this location.
#[derive(Deserialize, Debug)]
pub struct PosixPolicyLocation {
    user_map: HashMap<GlobalUsername, PosixLocalIdentity>,
}

/// The local identity defines a user id and a list of group ids. The local identity is used on the machine on which a
/// dataset resides to check the local file permissions. For more about this permissions check see
/// [`validate_dataset_permissions`].
///
<<<<<<< HEAD
/// This identity is defined in the Posix policy file. Global usernames in the Posix policy map to these local
=======
/// This identity is defined in the POSIX policy file. Global usernames in the POSIX policy map to these local
>>>>>>> cc24a07d
/// identities.
///
/// Example, given the POSIX policy file below, then for the `st_antonius_ect` location, the `test` global username maps
/// to a local identity that contains the uid and gids.
/// ``` yaml
///  # file: posix-policy.yml
///  content:
///    st_antonius_ect:
///      user_map:
///        test:
///          uid: 1000
///          gids:
///            - 1001
///            - 1002
///            - 1003
/// ```
#[derive(Deserialize, Debug)]
struct PosixLocalIdentity {
    /// The user identifier of a Linux user.
    uid: u32,
    /// A list of Linux group identifiers.
    gids: Vec<u32>,
}

/// Represents a POSIX file permission. See: <https://en.wikipedia.org/wiki/File-system_permissions#Permissions>.
#[derive(Debug, Copy, Clone)]
enum PosixFilePermission {
    Read,
    Write,
    Execute,
}

impl PosixFilePermission {
    /// Returns this permission's mode bit.
    /// - `Read` → `4`
    /// - `Write` → `2`
    /// - `Execute` → `1`.
    ///
    /// For more about POSIX permission bits see:
    /// <https://en.wikipedia.org/wiki/File-system_permissions#Numeric_notation>.
    ///
    /// Also see the related [`UserType::get_mode_bitmask`].
    fn to_mode_bit(&self) -> u32 {
        match self {
            PosixFilePermission::Read => 4,
            PosixFilePermission::Write => 2,
            PosixFilePermission::Execute => 1,
        }
    }
}

/// Represents a POSIX file class, also known as a scope. See:
/// <https://en.wikipedia.org/wiki/File-system_permissions#Classes>.
#[derive(Copy, Clone, Deserialize)]
enum PosixFileClass {
    Owner,
    Group,
    Others,
}

impl PosixFileClass {
    /// Given a list of [`PosixFilePermission`]s will return an octal mode bitmask for this [`PosixFileClass`].
    ///
    /// This bitmask represents what mode bits should be set on a file such that this class (e.g., `Owner`) satisfies
    /// the permissions (e.g, `Read`, `Write`). In this case it would be `0o400` (Read for Owner) and `0o200` (Write for
    /// Owner), which sums to the returned `0o600` (Read and Write for Owner).
    fn get_mode_bitmask(&self, required_permissions: &[PosixFilePermission]) -> u32 {
        let alignment_multiplier = match self {
            PosixFileClass::Owner => 0o100,
            PosixFileClass::Group => 0o10,
            PosixFileClass::Others => 0o1,
        };
        required_permissions.iter().fold(0, |acc, f| acc | acc | (alignment_multiplier * f.to_mode_bit()))
    }
}

/// Verifies whether the passed [`PosixLocalIdentity`] has all of the requested permissions (e.g., `Read` and `Write`)
/// on a particular file (defined by the `path`). The identity's user id and group ids are checked against the file
/// owner's user id and group id respectively. Additionally, the `Others` class permissions are also checked.
fn satisfies_posix_permissions(path: impl AsRef<Path>, local_identity: &PosixLocalIdentity, requested_permissions: &[PosixFilePermission]) -> bool {
    let metadata = std::fs::metadata(&path).expect("Could not get file metadata");

    let mode_bits = metadata.permissions().mode();
    let file_owner_uid = metadata.uid();
    let file_owner_gid = metadata.gid();

    if file_owner_uid == local_identity.uid {
        let mask = PosixFileClass::Owner.get_mode_bitmask(requested_permissions);
        if mode_bits & mask == mask {
            return true;
        }
    }

    if local_identity.gids.contains(&file_owner_gid) {
        let mask = PosixFileClass::Group.get_mode_bitmask(requested_permissions);
        if mode_bits & mask == mask {
            return true;
        }
    }

    let mask = PosixFileClass::Others.get_mode_bitmask(requested_permissions);
    mode_bits & mask == mask
}

enum ValidationOutput {
    Ok,
    // Below we might want to encapsulate the Dataset itself.
    /// The string here represents a `Dataset.name`.
    Fail(Vec<String>),
}

#[derive(thiserror::Error, Debug)]
enum ValidationError {
    #[error("Policy Error: {0}")]
    PolicyError(PolicyError),
    #[error("Unknown dataset: {0}")]
    UnknownDataset(String),
}

/// Check if all the data accesses performed in the `workflow` are done on behalf of users that have the required
/// permissions. If not all permissions are met, then [`ValidationError`]s are returned. These errors contain more
/// information about the problems that occurred during validation.
fn validate_dataset_permissions(
    workflow: &Workflow,
    data_index: &DataIndex,
    policy: &PosixPolicy,
) -> Result<ValidationOutput, Vec<ValidationError>> {
    // The datasets used in the workflow. E.g., `st_antonius_ect`.
    let datasets = find_datasets_in_workflow(&workflow);

    let (forbidden, errors): (Vec<_>, Vec<_>) = std::iter::empty()
        .chain(datasets.read_sets.iter().zip(repeat(vec![PosixFilePermission::Read])))
        .chain(datasets.write_sets.iter().zip(repeat(vec![PosixFilePermission::Write])))
        .chain(datasets.execute_sets.iter().zip(repeat(vec![PosixFilePermission::Read, PosixFilePermission::Execute])))
        .flat_map(|((location, dataset), permission)| {
            let Some(dataset) = data_index.get(&dataset.name) else {
                return Either::Left(std::iter::once(Err(ValidationError::UnknownDataset(dataset.name.clone()))));
            };
            Either::Right(dataset.access.values().map(move |kind| match kind {
                specifications::data::AccessKind::File { path } => {
                    info!("Contents of the DataInfo object:\n{:#?}", dataset);
                    let local_identity = policy.get_local_identity(&location, &workflow.user.name).map_err(|e| ValidationError::PolicyError(e))?;
                    let result = satisfies_posix_permissions(&path, local_identity, &permission);
                    return Ok((dataset.name.clone(), path, result));
                },
            }))
        })
        // This is where we are going to focus on the problems that occurred in the validation
        // These can be separated into groups: Errors (e.g. Non-existing users / files), and
        // validation failures.
        .filter(|res| match res {
            // Filter out what was okay in either sense.
            Ok((_, _, true)) => false,
            _ => true,
        })
        .partition_map(|elem| match elem {
            Ok((dataset_identifier, _, _)) => Either::Left(dataset_identifier),
            Err(x) => Either::Right(x),
        });

    if !errors.is_empty() {
        return Err(errors);
    } else if forbidden.is_empty() {
        return Ok(ValidationOutput::Ok);
    } else {
        return Ok(ValidationOutput::Fail(forbidden));
    }
}

pub struct PosixReasonerConnector {
    data_index: DataIndex,
}

impl PosixReasonerConnector {
    pub fn new(data_index: DataIndex) -> Self {
        info!("Creating new PosixReasonerConnector with {} plugin", std::any::type_name::<Self>());
        debug!("Parsing nested arguments for PosixReasonerConnector<{}>", std::any::type_name::<Self>());

        PosixReasonerConnector { data_index }
    }
}

/***** LIBRARY *****/
#[async_trait::async_trait]
impl<L: ReasonerConnectorAuditLogger + Send + Sync + 'static> ReasonerConnector<L> for PosixReasonerConnector {
    async fn execute_task(
        &self,
        _logger: SessionedConnectorAuditLogger<L>,
        policy: Policy,
        _state: State,
        workflow: Workflow,
        _task: String,
    ) -> Result<ReasonerResponse, ReasonerConnError> {
        let posix_policy = PosixPolicy::from_policy(policy);
        match validate_dataset_permissions(&workflow, &self.data_index, &posix_policy) {
            Ok(ValidationOutput::Ok) => Ok(ReasonerResponse::new(true, vec![])),
            Ok(ValidationOutput::Fail(datasets)) => Ok(ReasonerResponse::new(
                false,
                datasets.into_iter().map(|dataset| format!("We do not have sufficient permissions for dataset: {dataset}")).collect(),
            )),
            Err(errors) => Ok(ReasonerResponse::new(false, errors.into_iter().map(|error| error.to_string()).collect())),
        }
    }

    async fn access_data_request(
        &self,
        _logger: SessionedConnectorAuditLogger<L>,
        policy: Policy,
        _state: State,
        workflow: Workflow,
        _data: String,
        _task: Option<String>,
    ) -> Result<ReasonerResponse, ReasonerConnError> {
        let posix_policy = PosixPolicy::from_policy(policy);
        match validate_dataset_permissions(&workflow, &self.data_index, &posix_policy) {
            Ok(ValidationOutput::Ok) => Ok(ReasonerResponse::new(true, vec![])),
            Ok(ValidationOutput::Fail(datasets)) => Ok(ReasonerResponse::new(
                false,
                datasets.into_iter().map(|dataset| format!("We do not have sufficient permissions for dataset: {dataset}")).collect(),
            )),
            Err(errors) => Ok(ReasonerResponse::new(false, errors.into_iter().map(|error| error.to_string()).collect())),
        }
    }

    async fn workflow_validation_request(
        &self,
        _logger: SessionedConnectorAuditLogger<L>,
        policy: Policy,
        _state: State,
        workflow: Workflow,
    ) -> Result<ReasonerResponse, ReasonerConnError> {
        let posix_policy = PosixPolicy::from_policy(policy);
        match validate_dataset_permissions(&workflow, &self.data_index, &posix_policy) {
            Ok(ValidationOutput::Ok) => Ok(ReasonerResponse::new(true, vec![])),
            Ok(ValidationOutput::Fail(datasets)) => Ok(ReasonerResponse::new(
                false,
                datasets.into_iter().map(|dataset| format!("We do not have sufficient permissions for dataset: {dataset}")).collect(),
            )),
            Err(errors) => Ok(ReasonerResponse::new(false, errors.into_iter().map(|error| error.to_string()).collect())),
        }
    }
}

#[derive(Debug, Clone, serde::Serialize)]
pub struct PosixReasonerConnectorContext {
    #[serde(rename = "type")]
    pub t: String,
    pub version: String,
}

impl std::hash::Hash for PosixReasonerConnectorContext {
    fn hash<H: std::hash::Hasher>(&self, state: &mut H) {
        self.t.hash(state);
        self.version.hash(state);
    }
}

impl ConnectorContext for PosixReasonerConnectorContext {
    fn r#type(&self) -> String {
        self.t.clone()
    }

    fn version(&self) -> String {
        self.version.clone()
    }
}

impl ConnectorWithContext for PosixReasonerConnector {
    type Context = PosixReasonerConnectorContext;

    #[inline]
    fn context() -> Self::Context {
        PosixReasonerConnectorContext { t: "posix".into(), version: "0.1.0".into() }
    }
}

/// The datasets accessed and/or modified in a workflow. These are grouped by file permission type. For creating this
/// struct see: [`find_datasets_in_workflow`].
struct WorkflowDatasets {
    read_sets: Vec<(Location, Dataset)>,
    write_sets: Vec<(Location, Dataset)>,
    execute_sets: Vec<(Location, Dataset)>,
}

fn find_datasets_in_workflow(workflow: &Workflow) -> WorkflowDatasets {
    debug!("Walking the workflow in order to find datasets. Starting with {:?}", &workflow.start);
    let mut visitor = DatasetCollectorVisitor {
        read_sets: Default::default(),
        write_sets: Default::default(),
        execute_sets: Default::default(),
    };

    walk_workflow_preorder(&workflow.start, &mut visitor);

    WorkflowDatasets { read_sets: visitor.read_sets, write_sets: visitor.write_sets, execute_sets: visitor.execute_sets }
}

/// Implements a visitor that traverses a [`Workflow`] and collect the datasets that are accessed and/or modified in
/// the workflow. See: [`WorkflowDatasets`] and [`WorkflowVisitor`].
struct DatasetCollectorVisitor {
    pub read_sets: Vec<(Location, Dataset)>,
    pub write_sets: Vec<(Location, Dataset)>,
    pub execute_sets: Vec<(Location, Dataset)>,
}

impl WorkflowVisitor for DatasetCollectorVisitor {
    fn visit_task(&mut self, task: &workflow::ElemTask) {
        // FIXME: Location is not currently sent as part of the workflow validation request,
        // this makes this not really possible to do now. To ensure the code is working
        // however, we will for the mean time assume the location

        let location = task.location.clone().unwrap_or_else(|| String::from(ASSUMED_LOCATION));
        if let Some(output) = &task.output {
            self.read_sets.push((location.clone(), output.clone()));
        }
    }

    fn visit_commit(&mut self, commit: &workflow::ElemCommit) {
        let location = commit.location.clone().unwrap_or_else(|| String::from(ASSUMED_LOCATION));
        self.read_sets.extend(repeat(location.clone()).zip(commit.input.iter().cloned()));

        // TODO: Maybe create a dedicated enum type for this e.g. NewDataset for datasets that will be
        // created, might fail if one already exists.
        let location = commit.location.clone().unwrap_or_else(|| String::from(ASSUMED_LOCATION));
        self.write_sets.push((location.clone(), Dataset { name: commit.data_name.clone(), from: None }));
    }

    // TODO: We do not really have a location for this one right now, we should figure out how to
    // interpret this
    fn visit_stop(&mut self, stop_sets: &HashSet<Dataset>) {
        let location = String::from(ASSUMED_LOCATION);
        self.write_sets.extend(repeat(location).zip(stop_sets.iter().cloned()));
    }
}<|MERGE_RESOLUTION|>--- conflicted
+++ resolved
@@ -24,20 +24,9 @@
 //! imagine this points towards a mounted distributed file system like NFS. Then, it scans the directories for data
 //! index files. From these files a [DataIndex] is created which is passed on to the [PosixReasonerConnector].
 //!
-<<<<<<< HEAD
-//! First, it checks the `DATA_INDEX` environment variable or the .env file for the location of the
-//! data index. We imagine this points towards a mounted distributed file system like NFS. Then, it
-//! scans the directories for data index files. From these files a [DataIndex] is created which is
-//! passed on to the [PosixReasonerConnector].
-//!
-//! Now that the [PosixReasonerConnector] is created, it can start to handle requests. There are
-//! three types of requests:
-//!
-=======
 //! Now that the [PosixReasonerConnector] is created, it can start to handle requests. There are three types of
 //! requests:
 //!
->>>>>>> cc24a07d
 //! - [Execute task](fn@PosixReasonerConnector::execute_task)
 //! - [Access data](fn@PosixReasonerConnector::access_data_request)
 //! - [Workflow validation](fn@PosixReasonerConnector::workflow_validation_request)
@@ -45,17 +34,10 @@
 //! As of now, the assumption is taken that it does not matter for this reasoner which type of request comes in, as we
 //! only look at the data usage in the [Workflow].
 //!
-<<<<<<< HEAD
-//! As one of these requests comes in, the provided [Workflow] is parsed using a [DatasetCollectorVisitor]
-//! (an implementation of the new util trait [WorkflowVisitor]) and all data
-//! accesses are gathered and associated with an access type of either read, write, or execute
-//! (execute currently unused as no usage was found).
-=======
 //! As one of these requests comes in, the provided [Workflow] is parsed using a [DatasetCollectorVisitor] (an
 //! implementation of the new util trait [WorkflowVisitor]) and all data accesses in the workflow are gathered and
 //! associated with an access type of either read, write, or execute (execute is currently unused as no usage was
 //! found).
->>>>>>> cc24a07d
 //!
 //! From this point, we iterate over all the different datasets and associated requests/required permissions. For each
 //! [Dataset] we look up the path in the [DataIndex]. Now that we have the path and the requested permissions, we can
@@ -219,11 +201,7 @@
 /// dataset resides to check the local file permissions. For more about this permissions check see
 /// [`validate_dataset_permissions`].
 ///
-<<<<<<< HEAD
-/// This identity is defined in the Posix policy file. Global usernames in the Posix policy map to these local
-=======
 /// This identity is defined in the POSIX policy file. Global usernames in the POSIX policy map to these local
->>>>>>> cc24a07d
 /// identities.
 ///
 /// Example, given the POSIX policy file below, then for the `st_antonius_ect` location, the `test` global username maps
@@ -354,6 +332,7 @@
     // The datasets used in the workflow. E.g., `st_antonius_ect`.
     let datasets = find_datasets_in_workflow(&workflow);
 
+    // The datasets that are forbidden to access
     let (forbidden, errors): (Vec<_>, Vec<_>) = std::iter::empty()
         .chain(datasets.read_sets.iter().zip(repeat(vec![PosixFilePermission::Read])))
         .chain(datasets.write_sets.iter().zip(repeat(vec![PosixFilePermission::Write])))
@@ -393,6 +372,7 @@
     }
 }
 
+/// The POSIX reasoner connector. This connector is used to validate workflows based on POSIX file permissions.
 pub struct PosixReasonerConnector {
     data_index: DataIndex,
 }
@@ -467,6 +447,8 @@
     }
 }
 
+/// The context of the POSIX reasoner connector. This context is used to identify the reasoner connector.
+/// See [`ConnectorContext`] and [`ConnectorWithContext`].
 #[derive(Debug, Clone, serde::Serialize)]
 pub struct PosixReasonerConnectorContext {
     #[serde(rename = "type")]
